{
  "name": "@remix-run/server-runtime",
  "version": "1.6.8",
  "description": "Server runtime for Remix",
  "bugs": {
    "url": "https://github.com/remix-run/remix/issues"
  },
  "repository": {
    "type": "git",
    "url": "https://github.com/remix-run/remix",
    "directory": "packages/remix-server-runtime"
  },
  "license": "MIT",
  "sideEffects": false,
  "main": "dist/index.js",
  "typings": "dist/index.d.ts",
  "module": "dist/esm/index.js",
  "dependencies": {
    "@remix-run/deferred": "1.6.4",
    "@types/cookie": "^0.4.0",
    "@web3-storage/multipart-parser": "^1.0.0",
    "cookie": "^0.4.1",
<<<<<<< HEAD
    "jsesc": "1.3.0",
=======
>>>>>>> 44fcb725
    "react-router-dom": "^6.2.2",
    "set-cookie-parser": "^2.4.8",
    "source-map": "^0.7.3"
  },
  "devDependencies": {
    "@remix-run/web-file": "^3.0.2",
<<<<<<< HEAD
    "@types/jsesc": "^2.5.1",
    "@types/react": "^18.0.15",
    "@types/react-dom": "^18.0.6",
=======
>>>>>>> 44fcb725
    "@types/set-cookie-parser": "^2.4.1",
    "react": "^18.2.0",
    "react-dom": "^18.2.0"
  },
  "peerDependencies": {
    "react": ">=16.8",
    "react-dom": ">=16.8"
  },
  "engines": {
    "node": ">=14"
  },
  "files": [
    "dist/",
    "CHANGELOG.md",
    "LICENSE.md",
    "README.md"
  ]
}<|MERGE_RESOLUTION|>--- conflicted
+++ resolved
@@ -20,22 +20,14 @@
     "@types/cookie": "^0.4.0",
     "@web3-storage/multipart-parser": "^1.0.0",
     "cookie": "^0.4.1",
-<<<<<<< HEAD
-    "jsesc": "1.3.0",
-=======
->>>>>>> 44fcb725
     "react-router-dom": "^6.2.2",
     "set-cookie-parser": "^2.4.8",
     "source-map": "^0.7.3"
   },
   "devDependencies": {
     "@remix-run/web-file": "^3.0.2",
-<<<<<<< HEAD
-    "@types/jsesc": "^2.5.1",
     "@types/react": "^18.0.15",
     "@types/react-dom": "^18.0.6",
-=======
->>>>>>> 44fcb725
     "@types/set-cookie-parser": "^2.4.1",
     "react": "^18.2.0",
     "react-dom": "^18.2.0"
